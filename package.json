--- conflicted
+++ resolved
@@ -1,20 +1,13 @@
 {
   "name": "@wikipathways/cxml",
-<<<<<<< HEAD
-  "version": "0.1.2",
-=======
   "version": "0.2.1-3",
->>>>>>> 0a960be6
   "description": "Advanced schema-aware streaming XML parser",
   "main": "lib/cxml.js",
   "typings": "lib/cxml.d.ts",
   "scripts": {
     "build": "npm-run-all build:*",
     "build:clean": "mkdir -p lib && rm -rf lib/",
-<<<<<<< HEAD
-=======
     "build:pegjs": "mkdir -p lib/topublish && pegjs -o lib/topublish/XPathParser.js src/topublish/XPathParser.pegjs",
->>>>>>> 0a960be6
     "build:typescript": "tsc -p tsconfig.json",
     "test": "npm-run-all test:*",
     "test:build": "npm-run-all test:build:*",
